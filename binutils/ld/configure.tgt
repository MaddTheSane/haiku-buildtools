--- conflicted
+++ resolved
@@ -97,22 +97,7 @@
 			;;
 arm-*-vxworks)		targ_emul=armelf_vxworks ;;
 arm*-*-conix*)		targ_emul=armelf ;;
-<<<<<<< HEAD
-thumb-*-linux-* | thumb-*-uclinux*)	targ_emul=armelf_linux; targ_extra_emuls=armelf ;;
-strongarm-*-coff)	targ_emul=armcoff ;;
-strongarm-*-elf)	targ_emul=armelf ;;
-strongarm-*-kaos*)	targ_emul=armelf ;;
-thumb-*-coff)		targ_emul=armcoff ;;
-thumb-*-elf)		targ_emul=armelf ;;
-thumb-epoc-pe)		targ_emul=arm_epoc_pe ;
-			targ_extra_ofiles="deffilep.o pe-dll.o" ;;
-thumb-*-pe)		targ_emul=armpe ;
-			targ_extra_ofiles="deffilep.o pe-dll.o" ;;
-xscale-*-coff)		targ_emul=armcoff ;;
-xscale-*-elf)		targ_emul=armelf
-			;;
-=======
->>>>>>> e80b1623
+arm*-*-haiku*)         targ_emul=armelf_haiku; targ_extra_emuls=armelf ;;
 avr-*-*)		targ_emul=avr2
 			targ_extra_emuls="avr1 avr25 avr3 avr31 avr35 avr4 avr5 avr51 avr6 avrxmega1 avrxmega2 avrxmega3 avrxmega4 avrxmega5 avrxmega6 avrxmega7"
 			;;
@@ -292,6 +277,9 @@
  			targ_extra_ofiles="deffilep.o pe-dll.o" ;;
 i[3-7]86-*-beospe*)	targ_emul=i386beos ;;
 i[3-7]86-*-beos*)	targ_emul=elf_i386_be ;;
+i[3-7]86-*-haiku*)	targ_emul=elf_i386_haiku ;;
+x86_64-*-haiku*)	targ_emul=elf_x86_64
+			targ_extra_emuls=elf_i386_haiku ;;
 i[3-7]86-*-vxworks*)	targ_emul=elf_i386_vxworks ;;
 i[3-7]86-*-chaos)	targ_emul=elf_i386_chaos
 			;;
@@ -363,7 +351,9 @@
 			targ_extra_emuls="m68kelfnbsd m68k4knbsd" ;;
 m68*-*-psos*)		targ_emul=m68kpsos ;;
 m68*-*-rtemscoff*)	targ_emul=m68kcoff ;;
-m68*-*-rtems*)		targ_emul=m68kelf
+m68*-*-rtems*)		targ_emul=m68kelf ;;
+m68*-*-haiku*)		targ_emul=m68kelf
+			targ_extra_emuls=m68kcoff
 			;;
 m8*-*-*)		targ_emul=m88kbcs
 			;;
@@ -388,6 +378,9 @@
 mips*-*-ecoff*)		targ_emul=mipsidt ;;
 mips*el-*-netbsd*)	targ_emul=elf32ltsmip
 			targ_extra_emuls="elf32btsmip elf64ltsmip elf64btsmip"
+			;;
+mips*el-*-haiku*)	targ_emul=elf_mipsel_haiku
+			targ_extra_emuls="elf32ltsmip elf32btsmip elf32ltsmipn32 elf64ltsmip elf32btsmipn32 elf64btsmip" 
 			;;
 mips*-*-netbsd*)	targ_emul=elf32btsmip
 			targ_extra_emuls="elf32ltsmip elf64btsmip elf64ltsmip"
@@ -525,6 +518,7 @@
 powerpc-*-aix[5-9]*)	targ_emul=aix5ppc ;;
 powerpc-*-aix*)		targ_emul=aixppc ;;
 powerpc-*-beos*)	targ_emul=aixppc ;;
+powerpc-*-haiku*)	targ_emul=elf_ppc_haiku ;;
 powerpc-*-windiss*)	targ_emul=elf32ppcwindiss ;;
 powerpc-*-lynxos*)	targ_emul=ppclynx ;;
 rs6000-*-aix[5-9]*)	targ_emul=aix5rs6 ;;
