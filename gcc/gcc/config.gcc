--- conflicted
+++ resolved
@@ -870,7 +870,6 @@
 	extra_options="${extra_options} netbsd.opt netbsd-elf.opt"
 	tmake_file="${tmake_file} arm/t-arm"
 	;;
-<<<<<<< HEAD
 arm*-*-haiku*)
 	tmake_file="${tmake_file} t-haiku arm/t-arm arm/t-arm-elf arm/t-bpabi arm/t-haiku"
 	tm_file="dbxelf.h elfos.h haiku.h arm/elf.h arm/bpabi.h arm/haiku.h"
@@ -881,10 +880,7 @@
 	default_use_cxa_atexit=yes
 	tm_file="${tm_file} arm/aout.h arm/arm.h"
 	;;
-arm*-*-linux*)			# ARM GNU/Linux with ELF
-=======
 arm*-*-linux-*)			# ARM GNU/Linux with ELF
->>>>>>> ec21a8f0
 	tm_file="dbxelf.h elfos.h gnu-user.h linux.h linux-android.h glibc-stdint.h arm/elf.h arm/linux-gas.h arm/linux-elf.h"
 	case $target in
 	arm*b-*-linux*)
