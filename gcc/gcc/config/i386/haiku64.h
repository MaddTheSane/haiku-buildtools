--- conflicted
+++ resolved
@@ -40,31 +40,6 @@
 #define DBX_REGISTER_NUMBER(n) \
   (TARGET_64BIT ? dbx64_register_map[n] : svr4_dbx_register_map[n])
 
-<<<<<<< HEAD
-#if TARGET_64BIT
-#define TARGET_OS_CPP_BUILTINS()					\
-  do									\
-    {									\
-	builtin_define ("__HAIKU__");					\
-	builtin_define ("__x86_64__");					\
-	builtin_define ("__stdcall=__attribute__((__stdcall__))");	\
-	builtin_define ("__cdecl=__attribute__((__cdecl__))");		\
-    builtin_define ("__STDC_ISO_10646__=201103L"); \
-	builtin_assert ("system=haiku");				\
-    }									\
-  while (0)
-#else
-#define TARGET_OS_CPP_BUILTINS()					\
-  do									\
-    {									\
-	builtin_define ("__HAIKU__");					\
-	builtin_define ("__INTEL__");					\
-	builtin_define ("__X86__");					\
-	builtin_define ("__stdcall=__attribute__((__stdcall__))");	\
-	builtin_define ("__cdecl=__attribute__((__cdecl__))");		\
-    builtin_define ("__STDC_ISO_10646__=201103L"); \
-	builtin_assert ("system=haiku");				\
-=======
 #define TARGET_OS_CPP_BUILTINS()					\
   do									\
     {									\
@@ -78,7 +53,6 @@
       builtin_define ("__cdecl=__attribute__((__cdecl__))");		\
       builtin_define ("__STDC_ISO_10646__=201103L");			\
       builtin_assert ("system=haiku");					\
->>>>>>> 9cd89694
     }									\
   while (0)
 
